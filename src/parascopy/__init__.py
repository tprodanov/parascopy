--- conflicted
+++ resolved
@@ -1,11 +1,7 @@
 
 __pkg_name__ = 'parascopy'
 __title__ = 'Parascopy'
-<<<<<<< HEAD
-__version__ = '1.16.0a2'
-=======
 __version__ = '1.16.0-alpha3'
->>>>>>> e39da88e
 __author__ = 'Timofey Prodanov, Vikas Bansal'
 __license__ = 'MIT'
 
